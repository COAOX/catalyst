#
# Licensed under the Apache License, Version 2.0 (the "License");
# you may not use this file except in compliance with the License.
# You may obtain a copy of the License at
#
#     http://www.apache.org/licenses/LICENSE-2.0
#
# Unless required by applicable law or agreed to in writing, software
# distributed under the License is distributed on an "AS IS" BASIS,
# WITHOUT WARRANTIES OR CONDITIONS OF ANY KIND, either express or implied.
# See the License for the specific language governing permissions and
# limitations under the License.
import copy
import pickle
import signal
import sys
from datetime import timedelta
from os import listdir
from os.path import isfile, join, exists

import catalyst.protocol as zp
import logbook
import pandas as pd
from catalyst.algorithm import TradingAlgorithm
from catalyst.constants import LOG_LEVEL
from catalyst.exchange.exchange_blotter import ExchangeBlotter
from catalyst.exchange.exchange_errors import (
    ExchangeRequestError,
    OrderTypeNotSupported)
from catalyst.exchange.exchange_execution import ExchangeLimitOrder
from catalyst.exchange.live_graph_clock import LiveGraphClock
from catalyst.exchange.simple_clock import SimpleClock
from catalyst.exchange.utils.exchange_utils import (
    save_algo_object,
    get_algo_object,
    get_algo_folder,
    get_algo_df,
    save_algo_df,
    clear_frame_stats_directory,
    remove_old_files,
    group_assets_by_exchange, )
from catalyst.exchange.utils.stats_utils import \
    get_pretty_stats, stats_to_s3, stats_to_algo_folder
from catalyst.finance.execution import MarketOrder
from catalyst.finance.performance import PerformanceTracker
from catalyst.finance.performance.period import calc_period_stats
from catalyst.gens.tradesimulation import AlgorithmSimulator
from catalyst.marketplace.marketplace import Marketplace
from catalyst.utils.api_support import api_method
from catalyst.utils.input_validation import error_keywords, ensure_upper_case
from catalyst.utils.math_utils import round_nearest
from catalyst.utils.preprocess import preprocess
from redo import retry

log = logbook.Logger('exchange_algorithm', level=LOG_LEVEL)


class ExchangeAlgorithmExecutor(AlgorithmSimulator):
    def __init__(self, *args, **kwargs):
        super(self.__class__, self).__init__(*args, **kwargs)


class ExchangeTradingAlgorithmBase(TradingAlgorithm):
    def __init__(self, *args, **kwargs):
        self.exchanges = kwargs.pop('exchanges', None)
        self.simulate_orders = kwargs.pop('simulate_orders', None)

        super(ExchangeTradingAlgorithmBase, self).__init__(*args, **kwargs)

        self.current_day = None

        if self.simulate_orders is None and \
                self.sim_params.arena == 'backtest':
            self.simulate_orders = True

        # Operations with retry features
        self.attempts = dict(
            get_transactions_attempts=5,
            order_attempts=5,
            synchronize_portfolio_attempts=5,
            get_order_attempts=5,
            get_open_orders_attempts=5,
            cancel_order_attempts=5,
            get_spot_value_attempts=5,
            get_history_window_attempts=5,
            retry_sleeptime=5,
        )

        self.blotter = ExchangeBlotter(
            data_frequency=self.data_frequency,
            # Default to NeverCancel in catalyst
            cancel_policy=self.cancel_policy,
            simulate_orders=self.simulate_orders,
            exchanges=self.exchanges,
            attempts=self.attempts,
        )

        self._marketplace = None

    @staticmethod
    def __convert_order_params_for_blotter(limit_price, stop_price, style):
        """
        Helper method for converting deprecated limit_price and stop_price
        arguments into ExecutionStyle instances.

        This function assumes that either style == None or (limit_price,
        stop_price) == (None, None).
        """
        if stop_price:
            raise OrderTypeNotSupported(order_type='stop')

        if style:
            if limit_price is not None:
                raise ValueError(
                    'An order style and a limit price was included in the '
                    'order. Please pick one to avoid any possible conflict.'
                )

            # Currently limiting order types or limit and market to
            # be in-line with CXXT and many exchanges. We'll consider
            # adding more order types in the future.
            if not isinstance(style, ExchangeLimitOrder) or \
                    not isinstance(style, MarketOrder):
                raise OrderTypeNotSupported(
                    order_type=style.__class__.__name__
                )

            return style

        if limit_price:
            return ExchangeLimitOrder(limit_price)
        else:
            return MarketOrder()

    @api_method
    def set_commission(self, maker=None, taker=None):
        key = list(self.blotter.commission_models.keys())[0]
        if maker is not None:
            self.blotter.commission_models[key].maker = maker

        if taker is not None:
            self.blotter.commission_models[key].taker = taker

    @api_method
    def set_slippage(self, spread=None):
        key = list(self.blotter.slippage_models.keys())[0]
        if spread is not None:
            self.blotter.slippage_models[key].spread = spread

    def _calculate_order(self, asset, amount,
                         limit_price=None, stop_price=None, style=None):
        # Raises a ZiplineError if invalid parameters are detected.
        self.validate_order_params(asset,
                                   amount,
                                   limit_price,
                                   stop_price,
                                   style)

        # Convert deprecated limit_price and stop_price parameters to use
        # ExecutionStyle objects.
        style = self.__convert_order_params_for_blotter(limit_price,
                                                        stop_price,
                                                        style)
        return amount, style

    def _calculate_order_target_amount(self, asset, target):
        """
        removes order amounts so we won't run into issues
        when two orders are placed one after the other.
        it then proceeds to removing positions amount at TradingAlgorithm
        :param asset:
        :param target:
        :return: target
        """
        if asset in self.blotter.open_orders:
            for open_order in self.blotter.open_orders[asset]:
                current_amount = open_order.amount
                target -= current_amount

        target = super(ExchangeTradingAlgorithmBase, self). \
            _calculate_order_target_amount(asset, target)

        return target

    def round_order(self, amount, asset):
        """
        We need fractions with cryptocurrencies

        :param amount:
        :return:
        """
        return round_nearest(amount, asset.min_trade_size)

    @api_method
    def get_dataset(self, data_source_name, start=None, end=None):
        if self._marketplace is None:
            self._marketplace = Marketplace()

        return self._marketplace.get_dataset(
            data_source_name, start, end,
        )

    @api_method
    @preprocess(symbol_str=ensure_upper_case)
    def symbol(self, symbol_str, exchange_name=None):
        """Lookup an Equity by its ticker symbol.

        Parameters
        ----------
        symbol_str : str
            The ticker symbol for the equity to lookup.
        exchange_name: str
            The name of the exchange containing the symbol

        Returns
        -------
        equity : Equity
            The equity that held the ticker symbol on the current
            symbol lookup date.

        Raises
        ------
        SymbolNotFound
            Raised when the symbols was not held on the current lookup date.

        See Also
        --------
        :func:`catalyst.api.set_symbol_lookup_date`
        """
        # If the user has not set the symbol lookup date,
        # use the end_session as the date for sybmol->sid resolution.

        _lookup_date = self._symbol_lookup_date \
            if self._symbol_lookup_date is not None \
            else self.sim_params.end_session

        if exchange_name is None:
            exchange = list(self.exchanges.values())[0]
        else:
            exchange = self.exchanges[exchange_name]

        data_frequency = self.data_frequency \
            if self.sim_params.arena == 'backtest' else None
        return self.asset_finder.lookup_symbol(
            symbol=symbol_str,
            exchange=exchange,
            data_frequency=data_frequency,
            as_of_date=_lookup_date
        )

    def prepare_period_stats(self, start_dt, end_dt):
        """
        Creates a dictionary representing the state of the tracker.

        Parameters
        ----------
        start_dt: datetime
        end_dt: datetime

        Notes
        -----
        I rewrote this in an attempt to better control the stats.
        I don't want things to happen magically through complex logic
        pertaining to backtesting.

        """
        tracker = self.perf_tracker
        cum = tracker.cumulative_performance

        pos_stats = cum.position_tracker.stats()
        period_stats = calc_period_stats(pos_stats, cum.ending_cash)

        stats = dict(
            period_start=tracker.period_start,
            period_end=tracker.period_end,
            capital_base=tracker.capital_base,
            progress=tracker.progress,
            ending_value=cum.ending_value,
            ending_exposure=cum.ending_exposure,
            capital_used=cum.cash_flow,
            starting_value=cum.starting_value,
            starting_exposure=cum.starting_exposure,
            starting_cash=cum.starting_cash,
            ending_cash=cum.ending_cash,
            portfolio_value=cum.ending_cash + cum.ending_value,
            pnl=cum.pnl,
            returns=cum.returns,
            period_open=start_dt,
            period_close=end_dt,
            gross_leverage=period_stats.gross_leverage,
            net_leverage=period_stats.net_leverage,
            short_exposure=pos_stats.short_exposure,
            long_exposure=pos_stats.long_exposure,
            short_value=pos_stats.short_value,
            long_value=pos_stats.long_value,
            longs_count=pos_stats.longs_count,
            shorts_count=pos_stats.shorts_count,
        )

        # Merging cumulative risk
        stats.update(tracker.cumulative_risk_metrics.to_dict())

        # Merging latest recorded variables
        stats.update(self.recorded_vars)

        period = tracker.todays_performance
        stats['positions'] = period.position_tracker.get_positions_list()

        # we want the key to be absent, not just empty
        # Only include transactions for given dt
        stats['transactions'] = []
        for date in period.processed_transactions:
            if start_dt <= date < end_dt:
                transactions = period.processed_transactions[date]
                for t in transactions:
                    stats['transactions'].append(t.to_dict())

        stats['orders'] = []
        for date in period.orders_by_modified:
            if start_dt <= date < end_dt:
                orders = period.orders_by_modified[date]
                for order in orders:
                    stats['orders'].append(orders[order].to_dict())

        return stats

    def run(self, data=None, overwrite_sim_params=True):
        data.attempts = self.attempts
        return super(ExchangeTradingAlgorithmBase, self).run(
            data, overwrite_sim_params
        )


class ExchangeTradingAlgorithmBacktest(ExchangeTradingAlgorithmBase):
    def __init__(self, *args, **kwargs):
        super(ExchangeTradingAlgorithmBacktest, self).__init__(*args, **kwargs)

        self.frame_stats = list()
        self.state = {}
        log.info('initialized trading algorithm in backtest mode')

    def is_last_frame_of_day(self, data):
        # TODO: adjust here to support more intervals
        next_frame_dt = data.current_dt + timedelta(minutes=1)
        if next_frame_dt.date() > data.current_dt.date():
            return True
        else:
            return False

    def handle_data(self, data):
        super(ExchangeTradingAlgorithmBacktest, self).handle_data(data)

        if self.data_frequency == 'minute':
            frame_stats = self.prepare_period_stats(
                data.current_dt, data.current_dt + timedelta(minutes=1)
            )
            self.frame_stats.append(frame_stats)

        self.current_day = data.current_dt.floor('1D')

    def _create_stats_df(self):
        stats = pd.DataFrame(self.frame_stats)
        stats.set_index('period_close', inplace=True, drop=False)
        return stats

    def analyze(self, perf):
        stats = self._create_stats_df() if self.data_frequency == 'minute' \
            else perf
        super(ExchangeTradingAlgorithmBacktest, self).analyze(stats)

    def run(self, data=None, overwrite_sim_params=True):
        perf = super(ExchangeTradingAlgorithmBacktest, self).run(
            data, overwrite_sim_params
        )
        # Rebuilding the stats to support minute data
        stats = self._create_stats_df() if self.data_frequency == 'minute' \
            else perf
        return stats


class ExchangeTradingAlgorithmLive(ExchangeTradingAlgorithmBase):

    def __init__(self, *args, **kwargs):
        self.algo_namespace = kwargs.pop('algo_namespace', None)
        self.live_graph = kwargs.pop('live_graph', None)
        self.stats_output = kwargs.pop('stats_output', None)
        self._analyze_live = kwargs.pop('analyze_live', None)
        self.end = kwargs.pop('end', None)
        self.is_end = kwargs.pop('is_end', True)

        self._clock = None
        self.frame_stats = list()

        # erase the frame_stats folder to avoid overloading the disk
        error = clear_frame_stats_directory(self.algo_namespace)
        if error:
            log.warning(error)

        # in order to save paper & live files separately
        self.mode_name = 'paper' if kwargs['simulate_orders'] else 'live'

        self.pnl_stats = get_algo_df(
                self.algo_namespace,
                'pnl_stats_{}'.format(self.mode_name),
            )

        self.custom_signals_stats = get_algo_df(
                self.algo_namespace,
                'custom_signals_stats_{}'.format(self.mode_name)
            )

        self.exposure_stats = get_algo_df(
                self.algo_namespace,
                'exposure_stats_{}'.format(self.mode_name)
            )

        self.is_running = True

        self.stats_minutes = 1

        self._last_orders = []
        self._last_open_orders = []
        self.trading_client = None

        super(ExchangeTradingAlgorithmLive, self).__init__(*args, **kwargs)

        try:
            signal.signal(signal.SIGINT, self.signal_handler)
        except ValueError:
            log.warn("Can't initialize signal handler inside another thread."
                     "Exit should be handled by the user.")

    def get_frame_stats(self):
        """
        preparing the stats before analyze
        :return: stats: pd.Dataframe
        """
        # add the last day stats which is not saved in the directory
        current_stats = pd.DataFrame(self.frame_stats)
        current_stats.set_index('period_close', drop=False, inplace=True)

        # get the location of the directory
        algo_folder = get_algo_folder(self.algo_namespace)
        folder = join(algo_folder, 'frame_stats')

        if exists(folder):
            files = [f for f in listdir(folder) if isfile(join(folder, f))]

            period_stats_list = []
            for item in files:
                filename = join(folder, item)

                with open(filename, 'rb') as handle:
                    perf_period = pickle.load(handle)
                    period_stats_list.extend(perf_period)

            stats = pd.DataFrame(period_stats_list)
            stats.set_index('period_close', drop=False, inplace=True)

            return pd.concat([stats, current_stats])
        else:
            return current_stats

    def interrupt_algorithm(self):
        """

        when algorithm comes to an end this function is called.
        extracts the stats and calls analyze.
        after finishing, it exits the run.

        Parameters
        ----------

        Returns
        -------

        """
        save_algo_object(
            algo_name=self.algo_namespace,
            key=self.datetime.floor('1D').strftime('%Y-%m-%d'),
            obj=self.frame_stats,
            rel_path='frame_stats'
        )
        self.is_running = False

        if self._analyze is None:
            log.info('Exiting the algorithm.')

        else:
            log.info('Exiting the algorithm. Calling `analyze()` '
                     'before exiting the algorithm.')

<<<<<<< HEAD
            # add the last day stats which is not saved in the directory
            current_stats = pd.DataFrame(self.frame_stats)
            current_stats.set_index('period_close', drop=False, inplace=True)

            # get the location of the directory
            algo_folder = get_algo_folder(self.algo_namespace)
            folder = join(algo_folder, 'frame_stats')

            if exists(folder):
                files = [f for f in listdir(folder) if isfile(join(folder, f))]

                period_stats_list = []
                for item in files:
                    filename = join(folder, item)

                    with open(filename, 'rb') as handle:
                        perf_period = pickle.load(handle)
                        period_stats_list.extend(perf_period)

                stats = pd.DataFrame(period_stats_list)
                stats.set_index('period_close', drop=False, inplace=True)

                # stats = pd.concat([stats, current_stats])
            else:
                stats = current_stats
=======
            stats = self.get_frame_stats()
>>>>>>> 77a07fd8

            self.analyze(stats)

        sys.exit(0)

    def signal_handler(self, signal, frame):
        """
        Handles the keyboard interruption signal.

        Parameters
        ----------
        signal
        frame

        Returns
        -------

        """
        log.info('Interruption signal detected {}, exiting the '
                 'algorithm'.format(signal))
        self.interrupt_algorithm()

    @property
    def clock(self):
        if self._clock is None:
            return self._create_clock()
        else:
            return self._clock

    def _create_clock(self):

        # The calendar's execution times are the minutes over which we actually
        # want to run the clock. Typically the execution times simply adhere to
        # the market open and close times. In the case of the futures calendar,
        # for example, we only want to simulate over a subset of the full 24
        # hour calendar, so the execution times dictate a market open time of
        # 6:31am US/Eastern and a close of 5:00pm US/Eastern.

        # In our case, we are trading around the clock, so the market close
        # corresponds to the last minute of the day.

        # This method is taken from TradingAlgorithm.
        # The clock has been replaced to use RealtimeClock
        # TODO: should we apply time skew? not sure to understand the utility.

        log.debug('creating clock')
        if self.live_graph or self._analyze_live is not None:
            self._clock = LiveGraphClock(
                self.sim_params.sessions,
                context=self,
                callback=self._analyze_live,
                end=self.end if self.is_end else None
            )
        else:
            self._clock = SimpleClock(
                self.sim_params.sessions,
                end=self.end if self.is_end else None
            )

        return self._clock

    def _init_trading_client(self):
        """
        This replaces Ziplines `_create_generator` method. The main difference
        is that we are restoring performance tracker objects if available.
        This allows us to stop/start algos without loosing their state.

        """
        self.state = get_algo_object(
            algo_name=self.algo_namespace,
            key='context.state_{}'.format(self.mode_name),
        )
        if self.state is None:
            self.state = {}

        if self.perf_tracker is None:
            # Note from the Zipline dev:
            # HACK: When running with the `run` method, we set perf_tracker to
            # None so that it will be overwritten here.
            tracker = self.perf_tracker = PerformanceTracker(
                sim_params=self.sim_params,
                trading_calendar=self.trading_calendar,
                env=self.trading_environment,
            )
            # Set the dt initially to the period start by forcing it to change.
            self.on_dt_changed(self.sim_params.start_session)

            new_position_tracker = tracker.position_tracker
            tracker.position_tracker = None

            # Unpacking the perf_tracker and positions if available
            cum_perf = get_algo_object(
                algo_name=self.algo_namespace,
                key='cumulative_performance_{}'.format(self.mode_name),
            )
            if cum_perf is not None:
                tracker.cumulative_performance = cum_perf
                # Ensure single common position tracker
                tracker.position_tracker = cum_perf.position_tracker

            today = pd.Timestamp.utcnow().floor('1D')
            todays_perf = get_algo_object(
                algo_name=self.algo_namespace,
                key=today.strftime('%Y-%m-%d'),
                rel_path='daily_performance_{}'.format(self.mode_name),
            )
            if todays_perf is not None:
                # Ensure single common position tracker
                if tracker.position_tracker is not None:
                    todays_perf.position_tracker = tracker.position_tracker
                else:
                    tracker.position_tracker = todays_perf.position_tracker

                tracker.todays_performance = todays_perf

            if tracker.position_tracker is None:
                # Use a new position_tracker if not is found in the state
                tracker.position_tracker = new_position_tracker

        if not self.initialized:
            # Calls the initialize function of the algorithm
            self.initialize(*self.initialize_args, **self.initialize_kwargs)
            self.initialized = True

        self.trading_client = ExchangeAlgorithmExecutor(
            algo=self,
            sim_params=self.sim_params,
            data_portal=self.data_portal,
            clock=self.clock,
            benchmark_source=self._create_benchmark_source(),
            restrictions=self.restrictions,
            universe_func=self._calculate_universe,
        )

    def get_generator(self):
        if self.trading_client is None:
            self._init_trading_client()

        return self.trading_client.transform()

    def updated_portfolio(self):
        return self.perf_tracker.get_portfolio(False)

    def updated_account(self):
        return self.perf_tracker.get_account(False)

    def synchronize_portfolio(self):
        """
        Synchronizes the portfolio tracked by the algorithm to refresh
        its current value.

        This includes updating the last_sale_price of all tracked
        positions, returning the available cash, and raising error
        if the data goes out of sync.

        Returns
        -------
        float
            The amount of base currency available for trading.

        float
            The total value of all tracked positions.

        """
        check_balances = (not self.simulate_orders)
        base_currency = None
        tracker = self.perf_tracker.position_tracker
        total_cash = 0.0
        total_positions_value = 0.0

        # Position keys correspond to assets
        positions = self.portfolio.positions
        assets = list(positions)
        exchange_assets = group_assets_by_exchange(assets)
        for exchange_name in self.exchanges:
            assets = exchange_assets[exchange_name] \
                if exchange_name in exchange_assets else []

            exchange_positions = copy.deepcopy(
                [positions[asset] for asset in assets if asset in positions]
            )

            exchange = self.exchanges[exchange_name]  # Type: Exchange

            if base_currency is None:
                base_currency = exchange.base_currency

            orders = []
            for asset in self.blotter.open_orders:
                asset_orders = self.blotter.open_orders[asset]
                if asset_orders:
                    orders += asset_orders

            required_cash = self.portfolio.cash if not orders else None
            cash, positions_value = exchange.sync_positions(
                positions=exchange_positions,
                check_balances=check_balances,
                cash=required_cash,
            )
            total_cash += cash
            total_positions_value += positions_value

            # Applying modifications to the original positions
            for position in exchange_positions:
                tracker.update_position(
                    asset=position.asset,
                    amount=position.amount,
                    last_sale_date=position.last_sale_date,
                    last_sale_price=position.last_sale_price,
                )

        if not check_balances:
            total_cash = self.portfolio.cash

        return total_cash, total_positions_value

    def add_pnl_stats(self, period_stats):
        """
        Save p&l stats.

        Parameters
        ----------
        period_stats

        Returns
        -------

        """
        starting = period_stats['starting_cash']
        current = period_stats['portfolio_value']
        appreciation = (current / starting) - 1
        perc = (appreciation * 100) if current != 0 else 0

        log.debug('adding pnl stats: {:6f}%'.format(perc))

        df = pd.DataFrame(
            data=[dict(performance=perc)],
            index=[period_stats['period_close']]
        )
        self.pnl_stats = pd.concat([self.pnl_stats, df])

        save_algo_df(
            self.algo_namespace,
            'pnl_stats_{}'.format(self.mode_name),
            self.pnl_stats,
        )

    def add_custom_signals_stats(self, period_stats):
        """
        Save custom signals stats.

        Parameters
        ----------
        period_stats

        Returns
        -------

        """
        log.debug('adding custom signals stats: {}'.format(self.recorded_vars))
        df = pd.DataFrame(
            data=[self.recorded_vars],
            index=[period_stats['period_close']],
        )
        self.custom_signals_stats = pd.concat([self.custom_signals_stats, df])

        save_algo_df(
            self.algo_namespace,
            'custom_signals_stats_{}'.format(self.mode_name),
            self.custom_signals_stats,
        )

    def add_exposure_stats(self, period_stats):
        """
        Save exposure stats.

        Parameters
        ----------
        period_stats

        Returns
        -------

        """
        data = dict(
            long_exposure=period_stats['long_exposure'],
            base_currency=period_stats['ending_cash']
        )
        log.debug('adding exposure stats: {}'.format(data))

        df = pd.DataFrame(
            data=[data],
            index=[period_stats['period_close']],
        )
        self.exposure_stats = pd.concat([self.exposure_stats, df])

        save_algo_df(
            self.algo_namespace,
            'exposure_stats_{}'.format(self.mode_name),
            self.exposure_stats
        )

    def nullify_frame_stats(self, now):
        """

        Save all period_stats to local directory
        erase old files from the folder and nullify
        self.frame_stats

        Parameters
        ----------
        now: Timestamp

        Returns
        -------

        """
        save_algo_object(
            algo_name=self.algo_namespace,
            key=now.floor('1D').strftime('%Y-%m-%d'),
            obj=self.frame_stats,
            rel_path='frame_stats'
        )

        error = remove_old_files(
            algo_name=self.algo_namespace,
            today=now,
            rel_path='frame_stats'
        )
        if error:
            log.warning(error)

        self.frame_stats = list()

    def handle_data(self, data):
        """
        Wrapper around the handle_data method of each algo.

        Parameters
        ----------
        data

        """
        if not self.is_running:
            return

        # Resetting the frame stats every day to minimize memory footprint
        today = data.current_dt.floor('1D')
        if self.current_day is not None and today > self.current_day:
            self.nullify_frame_stats(now=data.current_dt)

        self.performance_needs_update = False
        last_orders_list = list(self.blotter.orders.keys())
        open_orders_list = list(self.blotter.open_orders.keys())

        if last_orders_list != self._last_orders or \
                open_orders_list != self._last_open_orders:
            self.performance_needs_update = True

        # Saving current order positions
        # to detect changes in the next frame
        self._last_orders = copy.deepcopy(last_orders_list)
        self._last_open_orders = copy.deepcopy(open_orders_list)

        if self.performance_needs_update:
            self.perf_tracker.update_performance()
            self.performance_needs_update = False

        if self.portfolio_needs_update:
            cash, positions_value = retry(
                action=self.synchronize_portfolio,
                attempts=self.attempts['synchronize_portfolio_attempts'],
                sleeptime=self.attempts['retry_sleeptime'],
                retry_exceptions=(ExchangeRequestError,),
                cleanup=lambda: log.warn('Ordering again.')
            )
            self.portfolio_needs_update = False

        log.info(
            'portfolio balances, cash: {}, positions: {}'.format(
                cash, positions_value
            )
        )
        if self._handle_data:
            self._handle_data(self, data)

        # Unlike trading controls which remain constant unless placing an
        # order, account controls can change each bar. Thus, must check
        # every bar no matter if the algorithm places an order or not.
        self.validate_account_controls()

        self._save_algo_state(data)
        self.current_day = data.current_dt.floor('1D')

    def _save_algo_state(self, data):
        today = data.current_dt.floor('1D')
        try:
            self._save_stats_csv(self._process_stats(data))
        except Exception as e:
            log.warn('unable to calculate performance: {}'.format(e))

        log.debug('saving cumulative performance object')
        save_algo_object(
            algo_name=self.algo_namespace,
            key='cumulative_performance_{}'.format(self.mode_name),
            obj=self.perf_tracker.cumulative_performance,
        )
        log.debug('saving todays performance object')
        save_algo_object(
            algo_name=self.algo_namespace,
            key=today.strftime('%Y-%m-%d'),
            obj=self.perf_tracker.todays_performance,
            rel_path='daily_performance_{}'.format(self.mode_name)
        )
        log.debug('saving context.state object')
        save_algo_object(
            algo_name=self.algo_namespace,
            key='context.state_{}'.format(self.mode_name),
            obj=self.state)

    def _process_stats(self, data):
        today = data.current_dt.floor('1D')

        # Since the clock runs 24/7, I trying to disable the daily
        # Performance tracker and keep only minute and cumulative
        self.perf_tracker.update_performance()

        frame_stats = self.prepare_period_stats(
            data.current_dt, data.current_dt + timedelta(minutes=1)
        )

        # Saving the last hour in memory
        self.frame_stats.append(frame_stats)

        # creating and saving the pnl_stats into the local
        # directory
        self.add_pnl_stats(frame_stats)
        if self.recorded_vars:
            self.add_custom_signals_stats(frame_stats)
            recorded_cols = list(self.recorded_vars.keys())

        else:
            recorded_cols = None

        self.add_exposure_stats(frame_stats)

        log.info(
            'statistics for the last {stats_minutes} minutes:\n'
            '{stats}'.format(
                stats_minutes=self.stats_minutes,
                stats=get_pretty_stats(
                    stats=self.frame_stats,
                    recorded_cols=recorded_cols,
                    num_rows=self.stats_minutes,
                )
            ))

        # Saving the daily stats in a format usable for performance
        # analysis.
        daily_stats = self.prepare_period_stats(
            start_dt=today,
            end_dt=data.current_dt
        )

        return recorded_cols

    def _save_stats_csv(self, recorded_cols):
        # Writing the stats output
        csv_bytes = None
        try:
            csv_bytes = stats_to_algo_folder(
                stats=self.frame_stats,
                algo_namespace=self.algo_namespace,
                folder_name='stats_{}'.format(self.mode_name),
                recorded_cols=recorded_cols,
            )
        except Exception as e:
            log.warn('unable save stats locally: {}'.format(e))

        try:
            if self.stats_output is not None:
                if 's3://' in self.stats_output:
                    stats_to_s3(
                        uri=self.stats_output,
                        stats=self.frame_stats,
                        algo_namespace=self.algo_namespace,
                        recorded_cols=recorded_cols,
                        bytes_to_write=csv_bytes
                    )
                else:
                    raise ValueError(
                        'Only S3 stats output is supported for now.'
                    )
        except Exception as e:
            log.warn('unable save stats externally: {}'.format(e))

    @api_method
    def batch_market_order(self, share_counts):
        raise NotImplementedError()

    def _get_open_orders(self, asset=None):
        if self.simulate_orders:
            raise ValueError(
                'The get_open_orders() method only works in live mode. '
                'The purpose is to list open orders on the exchange '
                'regardless who placed them. To list the open orders of '
                'this algo, use `context.blotter.open_orders`.'
            )
        if asset:
            exchange = self.exchanges[asset.exchange]
            return exchange.get_open_orders(asset)

        else:
            open_orders = []
            for exchange_name in self.exchanges:
                exchange = self.exchanges[exchange_name]
                exchange_orders = exchange.get_open_orders()
                open_orders.append(exchange_orders)

            return open_orders

    def analyze(self, perf):
        super(ExchangeTradingAlgorithmLive, self)\
            .analyze(self.get_frame_stats())

    def run(self, data=None, overwrite_sim_params=True):
        data.attempts = self.attempts
        perf = super(ExchangeTradingAlgorithmLive, self).run(
            data, overwrite_sim_params
        )
        # Rebuilding the stats to support minute data
        stats = self.get_frame_stats()
        return stats

    @error_keywords(sid='Keyword argument `sid` is no longer supported for '
                        'get_open_orders. Use `asset` instead.')
    @api_method
    def get_open_orders(self, asset=None):
        """Retrieve all of the current open orders.

        Parameters
        ----------
        asset : Asset
            If passed and not None, return only the open orders for the given
            asset instead of all open orders.

        Returns
        -------
        open_orders : dict[list[Order]] or list[Order]
            If no asset is passed this will return a dict mapping Assets
            to a list containing all the open orders for the asset.
            If an asset is passed then this will return a list of the open
            orders for this asset.
        """
        # TODO: should this be a shortcut to the open orders in the blotter?
        return retry(
            action=self._get_open_orders,
            attempts=self.attempts['get_open_orders_attempts'],
            sleeptime=self.attempts['retry_sleeptime'],
            retry_exceptions=(ExchangeRequestError,),
            cleanup=lambda: log.warn('Fetching open orders again.'),
            args=(asset,)
        )

    @api_method
    def get_order(self, order_id, exchange_name):
        """Lookup an order based on the order id returned from one of the
        order functions.

        Parameters
        ----------
        order_id : str
            The unique identifier for the order.

        Returns
        -------
        order : Order
            The order object.
        execution_price: float
            The execution price per share of the order
        """
        exchange = self.exchanges[exchange_name]
        return retry(
            action=exchange.get_order,
            attempts=self.attempts['get_order_attempts'],
            sleeptime=self.attempts['retry_sleeptime'],
            retry_exceptions=(ExchangeRequestError,),
            cleanup=lambda: log.warn('Fetching orders again.'),
            args=(order_id,))

    @api_method
    def cancel_order(self, order_param, exchange_name,
                     symbol=None, params={}):
        """Cancel an open order.

        Parameters
        ----------
        order_param : str or Order
            The order_id or order object to cancel.

        exchange_name: name of exchange from
                        which you want to cancel the order
        symbol:
        params:
        """
        exchange = self.exchanges[exchange_name]

        order_id = order_param
        if isinstance(order_param, zp.Order):
            order_id = order_param.id

        retry(
            action=exchange.cancel_order,
            attempts=self.attempts['cancel_order_attempts'],
            sleeptime=self.attempts['retry_sleeptime'],
            retry_exceptions=(ExchangeRequestError,),
            cleanup=lambda: log.warn('cancelling order again.'),
            args=(order_id, symbol, params))<|MERGE_RESOLUTION|>--- conflicted
+++ resolved
@@ -475,12 +475,6 @@
         -------
 
         """
-        save_algo_object(
-            algo_name=self.algo_namespace,
-            key=self.datetime.floor('1D').strftime('%Y-%m-%d'),
-            obj=self.frame_stats,
-            rel_path='frame_stats'
-        )
         self.is_running = False
 
         if self._analyze is None:
@@ -490,35 +484,7 @@
             log.info('Exiting the algorithm. Calling `analyze()` '
                      'before exiting the algorithm.')
 
-<<<<<<< HEAD
-            # add the last day stats which is not saved in the directory
-            current_stats = pd.DataFrame(self.frame_stats)
-            current_stats.set_index('period_close', drop=False, inplace=True)
-
-            # get the location of the directory
-            algo_folder = get_algo_folder(self.algo_namespace)
-            folder = join(algo_folder, 'frame_stats')
-
-            if exists(folder):
-                files = [f for f in listdir(folder) if isfile(join(folder, f))]
-
-                period_stats_list = []
-                for item in files:
-                    filename = join(folder, item)
-
-                    with open(filename, 'rb') as handle:
-                        perf_period = pickle.load(handle)
-                        period_stats_list.extend(perf_period)
-
-                stats = pd.DataFrame(period_stats_list)
-                stats.set_index('period_close', drop=False, inplace=True)
-
-                # stats = pd.concat([stats, current_stats])
-            else:
-                stats = current_stats
-=======
             stats = self.get_frame_stats()
->>>>>>> 77a07fd8
 
             self.analyze(stats)
 
